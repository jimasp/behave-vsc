--- conflicted
+++ resolved
@@ -146,13 +146,8 @@
 	},
 	"name": "behave-vsc",
 	"displayName": "Behave VSC",
-<<<<<<< HEAD
 	"description": "Debug and Run behave tests, with built-in step navigation",
-	"version": "0.3.0",
-=======
-	"description": "Debug and Run Behave tests from Sidebar or Feature file",
 	"version": "0.3.1",
->>>>>>> 83485806
 	"icon": "images/behave-vsc.png",
 	"galleryBanner": {
 		"color": "#2B2B2B",
