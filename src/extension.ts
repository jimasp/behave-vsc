--- conflicted
+++ resolved
@@ -79,22 +79,10 @@
       vscode.commands.registerTextEditorCommand(`behave-vsc.gotoStep`, gotoStepHandler),
       vscode.commands.registerTextEditorCommand(`behave-vsc.findStepReferences`, findStepReferencesHandler),
       vscode.commands.registerCommand(`behave-vsc.stepReferences.prev`, prevStepReferenceHandler),
-<<<<<<< HEAD
       vscode.commands.registerCommand(`behave-vsc.stepReferences.next`, nextStepReferenceHandler),
       vscode.languages.registerCompletionItemProvider('gherkin', autoCompleteProvider, ...[" "]),
       vscode.languages.registerDocumentRangeFormattingEditProvider('gherkin', formatFeatureProvider),
-      vscode.languages.registerDocumentSemanticTokensProvider({ language: 'gherkin' }, new SemHighlightProvider(), semLegend),
-
-      // this isn't the best mechanism for detecting debug stop, but its the best we can do for now.
-      // it should work just fine as long as the function "cancelTestRun" returns fast and cannot fail.
-      // (since changes to debugpy, its currently impossible using a debug tracker to distinguish between a user clicking 
-      // a debug stop or a normal automatic debug session termination on windows.
-      // on the plus side this reacts much faster than using a debug tracker and so it gives a much better user experience)
-      // see: https://github.com/microsoft/vscode/issues/145159
-      vscode.commands.registerCommand("workbench.action.debug.stop", () => cancelTestRun("debug stop clicked"))
-=======
-      vscode.commands.registerCommand(`behave-vsc.stepReferences.next`, nextStepReferenceHandler)
->>>>>>> de32d197
+      vscode.languages.registerDocumentSemanticTokensProvider({ language: 'gherkin' }, new SemHighlightProvider(), semLegend)
     );
 
     const removeTempDirectoryCancelSource = new vscode.CancellationTokenSource();
